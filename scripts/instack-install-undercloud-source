#!/bin/bash

set -eux

export INSTACK_ROOT=${INSTACK_ROOT:-"/usr/share"}
export ELEMENTS_PATH=${ELEMENTS_PATH:-"\
/usr/share/tripleo-image-elements:\
/usr/share/diskimage-builder/elements:\
/usr/share/instack-undercloud"}
export JSONFILE=${JSONFILE:-/usr/share/instack-undercloud/json-files/fedora-20-undercloud-packages.json}
source "$INSTACK_ROOT"/instack-undercloud/instack-sourcerc

sudo yum -y install git python-pip ccache

source /etc/profile.d/ccache.sh

mkdir -p $PIP_DOWNLOAD_CACHE

git config --global user.email "instack@example.com"
git config --global user.name "instack"

function cherry_pick {
    local PROJ_NAME=$1
    local REFSPEC=$2

    pushd $PROJ_NAME
    git fetch https://review.openstack.org/openstack/$PROJ_NAME "$REFSPEC"
    git cherry-pick FETCH_HEAD
    popd
}

function do_tripleo_source_installs {
    if [ ! -d $INSTACK_ROOT/tripleo-image-elements/elements ]; then
        git clone https://git.openstack.org/openstack/tripleo-image-elements

        pushd tripleo-image-elements

        if [ "$LKG" = "1" ]; then
            git fetch origin $DIB_REPOREF_tripleo_image_elements
            git reset --hard FETCH_HEAD
        fi

        # This patch is RDO specific, as such there is no upstream review for it.
        # Change default swift ports
        git fetch https://github.com/redhat-openstack/tripleo-image-elements
        git cherry-pick da8c680c78f28d99bbfc76fc817ea67b8d0fba9c

        popd

        # https://review.openstack.org/129310
        cherry_pick tripleo-image-elements refs/changes/10/129310/2
        # https://review.openstack.org/129311
        cherry_pick tripleo-image-elements refs/changes/11/129311/2
        # Make rdo-release safe to install twice
        cherry_pick tripleo-image-elements refs/changes/27/129727/1
        # Change how SELinux policies are compiled
        # https://review.openstack.org/130420
        cherry_pick tripleo-image-elements refs/changes/20/130420/2
        # Simplify keepalived custom policy
        # https://review.openstack.org/130422
<<<<<<< HEAD
        cherry_pick tripleo-image-elements refs/changes/22/130422/2
=======
        cherry_pick tripleo-image-elements refs/changes/22/130422/1
	# Multiple custom policy installs in one operation to save
        # time 
        # https://review.openstack.org/130875
        cherry_pick tripleo-image-elements refs/changes/75/130875/1
>>>>>>> 3834862d

    fi

    if [ ! -d $INSTACK_ROOT/diskimage-builder ]; then
        git clone https://git.openstack.org/openstack/diskimage-builder

        pushd diskimage-builder

        if [ "$LKG" = "1" ]; then
            git fetch origin $DIB_REPOREF_diskimage_builder
            git reset --hard FETCH_HEAD
        fi

        popd

        if [ "$LKG" = "1" ]; then
            echo
        fi

        # Move busybox binary-dep to ramdisk element
        # https://review.openstack.org/#/c/130034/
        cherry_pick diskimage-builder refs/changes/34/130034/1
        # Unset trap before dracut ramdisk build script exits
        # https://review.openstack.org/#/c/130632/
        cherry_pick diskimage-builder refs/changes/32/130632/1

    fi

    # tar is required if we want to run diskimage-builder
    sudo yum install -y tar

    if [ ! -d "$INSTACK_ROOT/dib-utils" ]; then
        git clone https://git.openstack.org/openstack/dib-utils
    fi


    if [ ! -d $INSTACK_ROOT/instack-undercloud ]; then
        git clone https://github.com/agroup/instack-undercloud
    fi

    if [ ! -d $INSTACK_ROOT/instack ]; then
        git clone https://github.com/agroup/instack
    fi

    if [ ! -d $INSTACK_ROOT/os-cloud-config ]; then
        git clone https://git.openstack.org/openstack/os-cloud-config

        pushd os-cloud-config

        if [ "$LKG" = "1" ]; then
            git fetch origin $DIB_REPOREF_os_cloud_config
            git reset --hard FETCH_HEAD
        fi

        popd

    fi


    if [ ! -d $INSTACK_ROOT/tripleo-incubator ]; then
        git clone https://git.openstack.org/openstack/tripleo-incubator

        pushd tripleo-incubator

        if [ "$LKG" = "1" ]; then
            git fetch origin $DIB_REPOREF_tripleo_incubator
            git reset --hard FETCH_HEAD
        fi

        popd

    fi

    if [ ! -d $INSTACK_ROOT/tripleo-heat-templates ]; then
        git clone https://git.openstack.org/openstack/tripleo-heat-templates

        ## block and object storage templates without merge.py
        #
        # https://review.openstack.org/#/c/123713/
        cherry_pick tripleo-heat-templates refs/changes/13/123713/17

    fi

    # Create a useful symlink for openstack-tripleo-heat-templates
    # This simplifies the source vs package installs a bit so we can just use one path
    ln -f -s $INSTACK_ROOT/tripleo-heat-templates $INSTACK_ROOT/openstack-tripleo-heat-templates

    export DIB_REPOLOCATION_tripleo_heat_templates=$INSTACK_ROOT/tripleo-heat-templates
    export DIB_INSTALLTYPE_tripleo_heat_templates=source
    export TUSKAR_ROLE_DIRECTORY=/opt/stack/tripleo-heat-templates

    # pip installs netaddr package as one of dependencies when
    # installing instack-related projects bellow. Then later
    # python-netaddr rpm is being installed and it fails on RHEL
    # because it conflicts with pip's netaddr. Make sure python-netaddr
    # rpm is installed first.
    sudo yum -y install python-netaddr

    pushd $INSTACK_ROOT/dib-utils
    sudo pip install -U .
    popd

    pushd $INSTACK_ROOT/diskimage-builder
    sudo pip install -U .
    popd

    pushd $INSTACK_ROOT/instack
    sudo pip install -e .
    popd

    # Needed to compile os-cloud-config
    sudo yum install -y libffi-devel gcc python-devel openssl-devel libxml2-devel libxslt-devel
    pushd $INSTACK_ROOT/os-cloud-config
    sudo pip install -e .
    popd

    # Must uninstall cmd2 and netaddr otherwise, the package install will fail later on
    sudo pip uninstall -y cmd2
    sudo pip uninstall -y netaddr

}

if [ ! -d $INSTACK_ROOT/tuskar-ui ]; then
    sudo git clone https://git.openstack.org/openstack/tuskar-ui $INSTACK_ROOT/tuskar-ui
fi
export DIB_REPOLOCATION_tuskar_ui=$INSTACK_ROOT/tuskar-ui
export DIB_INSTALLTYPE_tuskar_ui=source
export DIB_INSTALLTYPE_horizon=source

if [ ! -d $INSTACK_ROOT/tuskar ]; then
    sudo git clone https://git.openstack.org/openstack/tuskar $INSTACK_ROOT/tuskar
fi
export DIB_REPOLOCATION_tuskar=$INSTACK_ROOT/tuskar
export DIB_INSTALLTYPE_tuskar=source

if [ "$INSTACK_TRIPLEO_SOURCE" = "1" ]; then
    do_tripleo_source_installs
fi

# needed for semanage
sudo yum install -y policycoreutils-python

# ensure latest policy
sudo yum install -y selinux-policy

if [ "$RUN_INSTACK" -eq 0 ]; then
    echo "Exiting without running instack."
    exit 0
fi

if [ "$PACKAGES" = "1" -a "$DELOREAN" = "0" ]; then
    if ! rpm -q rdo-release; then
        sudo yum -y install $RDO_RELEASE_RPM
    fi
fi

if [[ "$JSONFILE" =~ "package" ]]; then
    # Must install python-ironicclient from koji until it is available in
    # RDO.
    if ! rpm -q python-ironicclient; then
        sudo yum -y install https://kojipkgs.fedoraproject.org//packages/python-ironicclient/0.3.1/1.fc22/noarch/python-ironicclient-0.3.1-1.fc22.noarch.rpm
    fi
fi

instack-install-undercloud

# Reset ownership of cache directory
# This is needed in order for instack-build-images to make changes to the cache
# $USER is not always set in a live cd building enviroment, so use || true
sudo -E chown -R $USER: $HOME/.cache/image-create || true

# Must erase NetworkManager, otherwise ifup called on the provisioning
# interface tries to use nmcli and that fails for some yet undetermined reason,
# so just delete NetworkManager for now.
# It also causes issues with the undercloud dropping its IP, so we need to
# disable it and restart networking too.
if systemctl status NetworkManager; then
    sudo systemctl stop NetworkManager
    sudo systemctl restart network
fi
sudo yum -y erase NetworkManager

# Must reinstall cmd2 as there is a package conflict with the pip install, so
# we have to reinstall it. Otherwise, "neturon net-show" during
# instack-deploy-overcloud fails.
sudo pip install -U cmd2

echo "$COMPLETION_MESSAGE"<|MERGE_RESOLUTION|>--- conflicted
+++ resolved
@@ -58,15 +58,11 @@
         cherry_pick tripleo-image-elements refs/changes/20/130420/2
         # Simplify keepalived custom policy
         # https://review.openstack.org/130422
-<<<<<<< HEAD
         cherry_pick tripleo-image-elements refs/changes/22/130422/2
-=======
-        cherry_pick tripleo-image-elements refs/changes/22/130422/1
-	# Multiple custom policy installs in one operation to save
+        # Multiple custom policy installs in one operation to save
         # time 
         # https://review.openstack.org/130875
         cherry_pick tripleo-image-elements refs/changes/75/130875/1
->>>>>>> 3834862d
 
     fi
 
