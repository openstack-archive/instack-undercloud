#!/bin/bash

set -eux

export INSTACK_ROOT=${INSTACK_ROOT:-"/usr/share"}
export ELEMENTS_PATH=${ELEMENTS_PATH:-"\
/usr/share/tripleo-image-elements:\
/usr/share/diskimage-builder/elements:\
/usr/share/instack-undercloud"}
export JSONFILE=${JSONFILE:-/usr/share/instack-undercloud/json-files/fedora-20-undercloud-delorean.json}

source "$INSTACK_ROOT"/instack-undercloud/instack-sourcerc

if [ "$DELOREAN" = "1" ]; then
    sudo curl -o /etc/yum.repos.d/delorean.repo $DELOREAN_REPO
    sudo curl -o /etc/yum.repos.d/delorean-alt.repo $DELOREAN_REPO_ALT
    sudo sed -i "s/delorean/delorean-alt/g" /etc/yum.repos.d/delorean-alt.repo
    sudo /bin/bash -c "echo >> /etc/yum.repos.d/delorean.repo"
    sudo /bin/bash -c "echo 'exclude=openstack-tripleo openstack-tripleo-image-elements openstack-tripleo-heat-templates diskimage-builder dib-utils os-cloud-config openstack-ironic-api openstack-ironic-common openstack-ironic-conductor' >> /etc/yum.repos.d/delorean.repo"
    sudo /bin/bash -c "echo >> /etc/yum.repos.d/delorean-alt.repo"
    sudo /bin/bash -c "echo 'exclude=openstack-tripleo openstack-tripleo-image-elements openstack-tripleo-heat-templates diskimage-builder dib-utils os-cloud-config openstack-ironic-api openstack-ironic-common openstack-ironic-conductor' >> /etc/yum.repos.d/delorean-alt.repo"
fi

sudo yum -y install git python-pip ccache

source /etc/profile.d/ccache.sh

mkdir -p $PIP_DOWNLOAD_CACHE

git config --global user.email "instack@example.com"
git config --global user.name "instack"

function cherry_pick {
    local PROJ_NAME=$1
    local REFSPEC=$2

    pushd $PROJ_NAME
    git fetch https://review.openstack.org/openstack/$PROJ_NAME "$REFSPEC"
    git cherry-pick FETCH_HEAD || echo "Failed to cherry-pick $REFSPEC from $PROJ_NAME"
    popd
}

function do_tripleo_source_installs {
    if [ ! -d $INSTACK_ROOT/tripleo-image-elements/elements ]; then
        git clone https://git.openstack.org/openstack/tripleo-image-elements

        pushd tripleo-image-elements

        if [ "$LKG" = "1" ]; then
            git fetch origin $DIB_REPOREF_tripleo_image_elements
            git reset --hard FETCH_HEAD

        fi

        # This patch is RDO specific, as such there is no upstream review for it.
        # Change default swift ports
        git fetch https://github.com/redhat-openstack/tripleo-image-elements
        git cherry-pick d540b460083251231465fee4a158e6848767b33f

<<<<<<< HEAD
        # https://review.openstack.org/#/c/125354
        git fetch https://review.openstack.org/openstack/tripleo-image-elements refs/changes/54/125354/4 && git cherry-pick FETCH_HEAD

        # https://review.openstack.org/#/c/126508/
        git fetch https://review.openstack.org/openstack/tripleo-image-elements refs/changes/08/126508/2 && git cherry-pick FETCH_HEAD

        # SELinux keepalived custom policy
        # https://review.openstack.org/#/c/127095/
        git fetch https://review.openstack.org/openstack/tripleo-image-elements refs/changes/95/127095/1 && git cherry-pick FETCH_HEAD

        # SELinux swift /var/lib/swift/.local denial
        # https://review.openstack.org/#/c/127104/
        git fetch https://review.openstack.org/openstack/tripleo-image-elements refs/changes/04/127104/1 && git cherry-pick FETCH_HEAD

=======
>>>>>>> e9f1e44d
        popd

        cherry_pick tripleo-image-elements refs/changes/54/125354/4
        cherry_pick tripleo-image-elements refs/changes/08/126508/2
        cherry_pick tripleo-image-elements refs/changes/95/127095/1
        cherry_pick tripleo-image-elements refs/changes/04/127104/1
    fi

    if [ ! -d $INSTACK_ROOT/diskimage-builder ]; then
        git clone https://git.openstack.org/openstack/diskimage-builder

        pushd diskimage-builder

        if [ "$LKG" = "1" ]; then
            git fetch origin $DIB_REPOREF_diskimage_builder
            git reset --hard FETCH_HEAD
<<<<<<< HEAD

            # Install openstack-selinux on RHEL
            # https://review.openstack.org/#/c/123865
            git fetch https://review.openstack.org/openstack/diskimage-builder refs/changes/65/123865/3 && git cherry-pick FETCH_HEAD
=======
>>>>>>> e9f1e44d
        fi

        popd

        # Install openstack-selinux on RHEL
        cherry_pick diskimage-builder refs/changes/65/123865/3
    fi

    # tar is required if we want to run diskimage-builder
    sudo yum install -y tar

    if [ ! -d "$INSTACK_ROOT/dib-utils" ]; then
        git clone https://git.openstack.org/openstack/dib-utils
    fi


    if [ ! -d $INSTACK_ROOT/instack-undercloud ]; then
        git clone https://github.com/agroup/instack-undercloud
    fi

    if [ ! -d $INSTACK_ROOT/instack ]; then
        git clone https://github.com/agroup/instack
    fi

    if [ ! -d $INSTACK_ROOT/os-cloud-config ]; then
        git clone https://git.openstack.org/openstack/os-cloud-config

        pushd os-cloud-config

        if [ "$LKG" = "1" ]; then
            git fetch origin $DIB_REPOREF_os_cloud_config
            git reset --hard FETCH_HEAD
        fi

        popd

    fi


    if [ ! -d $INSTACK_ROOT/tripleo-incubator ]; then
        git clone https://git.openstack.org/openstack/tripleo-incubator

        pushd tripleo-incubator

        if [ "$LKG" = "1" ]; then
            git fetch origin $DIB_REPOREF_tripleo_incubator
            git reset --hard FETCH_HEAD
        fi

        popd

    fi

    if [ ! -d $INSTACK_ROOT/tripleo-heat-templates ]; then
        git clone https://git.openstack.org/openstack/tripleo-heat-templates

        ## Compute and controller templates without merge.py + Add converted version of block and object storage
        #
        # https://review.openstack.org/#/c/123100
        cherry_pick tripleo-heat-templates refs/changes/00/123100/7
        # https://review.openstack.org/#/c/123713/
        cherry_pick tripleo-heat-templates refs/changes/13/123713/10
        # https://review.openstack.org/#/c/126562
        cherry_pick tripleo-heat-templates refs/changes/62/126562/2


    fi

    # Create a useful symlink for openstack-tripleo-heat-templates
    # This simplifies the source vs package installs a bit so we can just use one path
    ln -f -s $INSTACK_ROOT/tripleo-heat-templates $INSTACK_ROOT/openstack-tripleo-heat-templates

    export DIB_REPOLOCATION_tripleo_heat_templates=$INSTACK_ROOT/tripleo-heat-templates
    export DIB_INSTALLTYPE_tripleo_heat_templates=source
    export TUSKAR_ROLE_DIRECTORY=/opt/stack/tripleo-heat-templates

    # pip installs netaddr package as one of dependencies when
    # installing instack-related projects bellow. Then later
    # python-netaddr rpm is being installed and it fails on RHEL
    # because it conflicts with pip's netaddr. Make sure python-netaddr
    # rpm is installed first.
    sudo yum -y install python-netaddr

    pushd $INSTACK_ROOT/dib-utils
    sudo pip install -U .
    popd

    pushd $INSTACK_ROOT/diskimage-builder
    sudo pip install -U .
    popd

    pushd $INSTACK_ROOT/instack
    sudo pip install -e .
    popd

    # Needed to compile os-cloud-config
    sudo yum install -y libffi-devel gcc python-devel openssl-devel libxml2-devel libxslt-devel
    pushd $INSTACK_ROOT/os-cloud-config
    sudo pip install -e .
    popd

    # Must uninstall cmd2 otherwise, the package install will fail later on
    sudo pip uninstall -y cmd2

}

if [ ! -d $INSTACK_ROOT/tuskar-ui ]; then

    sudo git clone https://git.openstack.org/openstack/tuskar-ui $INSTACK_ROOT/tuskar-ui

fi

export DIB_REPOLOCATION_tuskar_ui=$INSTACK_ROOT/tuskar-ui

if [ "$INSTACK_TRIPLEO_SOURCE" = "1" ]; then
    do_tripleo_source_installs
else
    # Need to update to newer tripleo packages until we get more recent releases
    sudo yum -y update openstack-tripleo-image-elements
    sudo yum -y update diskimage-builder
    # Make sure we don't end up with older oslo config from Fedora 20.
    sudo yum -y update python-oslo-config
    export TUSKAR_ROLE_DIRECTORY=/usr/share/openstack-tripleo-heat-templates
fi

# needed for semanage
sudo yum install -y policycoreutils-python

# ensure latest policy
sudo yum install -y selinux-policy

if [ "$RUN_INSTACK" -eq 0 ]; then
    echo "Exiting without running instack."
    exit 0
fi

if [ "$DELOREAN" -eq 1 ]; then

    # Must delete any newer packages first
    sudo yum -y erase openstack-ironic-common

    sudo yum -y install \
        https://athomas.fedorapeople.org/ironic/fedora20/openstack-ironic-api-2014.0923-2.noarch.rpm \
        https://athomas.fedorapeople.org/ironic/fedora20/openstack-ironic-common-2014.0923-2.noarch.rpm \
        https://athomas.fedorapeople.org/ironic/fedora20/openstack-ironic-conductor-2014.0923-2.noarch.rpm

    sudo yum install -y libffi-devel gcc python-devel openssl-devel libxml2-devel libxslt-devel

    # No update for python-paramiko yet, so update it via pip.
    # https://bugzilla.redhat.com/show_bug.cgi?id=1139319
    sudo pip install -U paramiko

    # We also need newer eventlet. This is already packaged upstream in Juno,
    # so no need to file a bug on this one.
    sudo pip install -U eventlet

    # This has been fixed in Delorean, just need to wait for a new Ironic build.
    sudo /bin/bash -c "
cat > /etc/sudoers.d/ironic <<EOF
Defaults:ironic !requiretty

ironic ALL = (root) NOPASSWD: /usr/bin/ironic-rootwrap /etc/ironic/rootwrap.conf *
EOF
"
    sudo chmod 0440 /etc/sudoers.d/ironic

    # python-swiftclient requires python-futures
    sudo yum -y install python-futures

fi

instack-install-undercloud

if [ "$LKG" -eq 1 -a "$DELOREAN" -eq "0" ]; then
    # Heat's requirements for LKG cause issues
    sudo /opt/stack/venvs/openstack/bin/pip install -U "sqlalchemy-migrate!=0.9.2"
    sudo systemctl restart heat-engine
fi

# Reset ownership of cache directory
# This is needed in order for instack-build-images to make changes to the cache
# $USER is not always set in a live cd building enviroment, so use || true
sudo -E chown -R $USER: $HOME/.cache/image-create || true

echo "$COMPLETION_MESSAGE"<|MERGE_RESOLUTION|>--- conflicted
+++ resolved
@@ -57,23 +57,6 @@
         git fetch https://github.com/redhat-openstack/tripleo-image-elements
         git cherry-pick d540b460083251231465fee4a158e6848767b33f
 
-<<<<<<< HEAD
-        # https://review.openstack.org/#/c/125354
-        git fetch https://review.openstack.org/openstack/tripleo-image-elements refs/changes/54/125354/4 && git cherry-pick FETCH_HEAD
-
-        # https://review.openstack.org/#/c/126508/
-        git fetch https://review.openstack.org/openstack/tripleo-image-elements refs/changes/08/126508/2 && git cherry-pick FETCH_HEAD
-
-        # SELinux keepalived custom policy
-        # https://review.openstack.org/#/c/127095/
-        git fetch https://review.openstack.org/openstack/tripleo-image-elements refs/changes/95/127095/1 && git cherry-pick FETCH_HEAD
-
-        # SELinux swift /var/lib/swift/.local denial
-        # https://review.openstack.org/#/c/127104/
-        git fetch https://review.openstack.org/openstack/tripleo-image-elements refs/changes/04/127104/1 && git cherry-pick FETCH_HEAD
-
-=======
->>>>>>> e9f1e44d
         popd
 
         cherry_pick tripleo-image-elements refs/changes/54/125354/4
@@ -90,13 +73,6 @@
         if [ "$LKG" = "1" ]; then
             git fetch origin $DIB_REPOREF_diskimage_builder
             git reset --hard FETCH_HEAD
-<<<<<<< HEAD
-
-            # Install openstack-selinux on RHEL
-            # https://review.openstack.org/#/c/123865
-            git fetch https://review.openstack.org/openstack/diskimage-builder refs/changes/65/123865/3 && git cherry-pick FETCH_HEAD
-=======
->>>>>>> e9f1e44d
         fi
 
         popd
