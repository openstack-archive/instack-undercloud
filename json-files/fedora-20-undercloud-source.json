[
  {
    "name": "Initialization",
    "element": [
      "base",
      "dib-run-parts",
      "fedora-distro"
    ],
    "hook": [
      "extra-data",
      "root",
      "pre-install"
    ],
    "blacklist": [
      "01-ccache"
    ]
  },
  {
    "name": "Installation",
    "element": [
      "base",
      "undercloud-install",
      "fedora",
      "fedora-distro",
      "boot-stack",
      "nova-ironic",
      "os-collect-config",
      "horizon",
      "neutron-dhcp-agent",
      "undercloud-stack-config",
      "rabbitmq-server",
      "mariadb-rpm",
      "os-refresh-config-reboot",
      "common-venv",
      "set-instack-root",
      "undercloud-post-config-source",
      "selinux-policy-updates",
      "ceilometer-collector",
      "ceilometer-api",
      "ceilometer-agent-central",
      "ceilometer-agent-notification",
      "ceilometer-undercloud-config",
      "tuskar-ui",
<<<<<<< HEAD
      "dib-run-parts-update"
=======
      "discovery-dhcp"
>>>>>>> b8a3a6cd
    ],
    "hook": [
      "extra-data",
      "pre-install",
      "install",
      "post-install"
    ],
    "exclude-element": [
      "dkms"
    ],
    "blacklist": [
      "10-cloud-init",
      "50-store-build-settings",
      "99-dkms",
      "99-up-to-date",
      "01-yum-keepcache",
      "15-remove-grub",
      "05-fstab-rootfs-label",
      "15-fedora-remove-grub",
      "00-load-selinux-policy",
      "00-install-and-load-selinux-policy"
    ]
  }
]<|MERGE_RESOLUTION|>--- conflicted
+++ resolved
@@ -41,11 +41,8 @@
       "ceilometer-agent-notification",
       "ceilometer-undercloud-config",
       "tuskar-ui",
-<<<<<<< HEAD
-      "dib-run-parts-update"
-=======
+      "dib-run-parts-update",
       "discovery-dhcp"
->>>>>>> b8a3a6cd
     ],
     "hook": [
       "extra-data",
